--- conflicted
+++ resolved
@@ -79,6 +79,7 @@
             print(f"{Fore.YELLOW}Step 2: Convert document to PDF and generate page screenshots...{Style.RESET_ALL}")
             try:
                 pdf_result = self.pdf_processor.process_document_with_images(numbered_file)
+                pdf_result = self.pdf_processor.process_document_with_images(numbered_file)
                 page_images = pdf_result['page_images']
                 pdf_path = pdf_result['pdf_path']
                 print(f"{Fore.GREEN}✓ PDF conversion and screenshots completed, total {len(page_images)} pages{Style.RESET_ALL}")
@@ -161,31 +162,19 @@
 
             restored_file = numbered_file
             if restored_cells:
-<<<<<<< HEAD
+                # TODO:
                 print(f"{Fore.YELLOW}Step 6: Restoring {len(restored_cells)} cells...{Style.RESET_ALL}")
-                # 使用统一的恢复接口
-                restored_file = self.doc_processor.restore_cells_content_from_indexed(numbered_file, restored_cells)
-                print(f"{Fore.GREEN}✓ Cells restored: {restored_file}{Style.RESET_ALL}")
-=======
-                print(f"{Fore.YELLOW}Restoring cells that do not need to be filled...{Style.RESET_ALL}")
                 indexed_fields = {f["index"]: f for f in all_fields}
                 for cell_info in restored_cells:
                     idx = cell_info.get("index")
                     field = indexed_fields.get(idx)
                     if field:
                         cell_info["original_format"] = field.get("original_format")
-                restored_file = self.doc_processor.restore_cells_content_from_indexed_docx(numbered_file, restored_cells)
-                print(f"{Fore.GREEN}✓ Restored file saved as: {restored_file}{Style.RESET_ALL}")
->>>>>>> 770863cc
+                # 使用统一的恢复接口
+                restored_file = self.doc_processor.restore_cells_content_from_indexed(numbered_file, restored_cells)
+                print(f"{Fore.GREEN}✓ Cells restored: {restored_file}{Style.RESET_ALL}")
 
             if filled_cells:
-<<<<<<< HEAD
-                print(f"{Fore.YELLOW}Step 7: Filling {len(filled_cells)} cells...{Style.RESET_ALL}")
-                
-                # 根据文件类型准备填充数据
-                file_ext = os.path.splitext(file_path)[1].lower()
-                field_answers = []
-=======
                 print(f"{Fore.YELLOW}Filling cells with AI-generated content...{Style.RESET_ALL}")
                 # Map index to field position
                 indexed_fields = {f["index"]: f for f in all_fields}
@@ -204,49 +193,17 @@
                 
                 if pdf_path:
                     self.pdf_processor.cleanup_temp_files(pdf_path)
->>>>>>> 770863cc
-                
-                for cell in filled_cells:
-                    field_data = next((f for f in all_fields if f['index'] == cell['index']), None)
-                    if field_data:
-                        if file_ext == '.docx':
-                            field_answers.append({
-                                'index': cell['index'],
-                                'content': cell['content'],
-                                'table_index': field_data['table_index'],
-                                'row_index': field_data['row_index'],
-                                'col_index': field_data['col_index']
-                            })
-                        elif file_ext in ['.xlsx', '.xls']:
-                            field_answers.append({
-                                'index': cell['index'],
-                                'content': cell['content'],
-                                'sheet_name': field_data['sheet_name'],
-                                'row_index': field_data['row_index'],
-                                'col_index': field_data['col_index']
-                            })
-                
-                filled_file = self.doc_processor.fill_document(restored_file, field_answers)
-                print(f"{Fore.GREEN}✓ Document filled and saved: {filled_file}{Style.RESET_ALL}")
+                
                 return filled_file
             else:
-<<<<<<< HEAD
                 print(f"{Fore.BLUE}No cells need to be filled, returning restored file: {restored_file}{Style.RESET_ALL}")
-=======
                 if pdf_path:
                     self.pdf_processor.cleanup_temp_files(pdf_path)
->>>>>>> 770863cc
                 return restored_file
                 
         except Exception as e:
             print(f"{Fore.RED}Error: {e}{Style.RESET_ALL}")
             return file_path
-<<<<<<< HEAD
-
-def main():
-    print(f"{Fore.CYAN}=== Intelligent Document Filler (Word & Excel Support) ==={Style.RESET_ALL}")
-    filler = DocumentFiller()
-=======
     
     def stop_monitoring_and_generate_report(self):
         if self.monitor and self.enable_monitoring:
@@ -287,10 +244,9 @@
             print(f"{Fore.RED}Form file not found: {f}{Style.RESET_ALL}")
             return
 
-    print(f"{Fore.CYAN}=== Intelligent Document Filler ==={Style.RESET_ALL}")
+    print(f"{Fore.CYAN}=== Intelligent Document Filler (Word & Excel Support) ==={Style.RESET_ALL}")
     enable_monitoring = not args.no_monitor
     filler = DocumentFiller(enable_monitoring=enable_monitoring, monitor_interval=args.monitor_interval)
->>>>>>> 770863cc
 
     ai_client = AIClient()
     
@@ -323,29 +279,11 @@
             documents = filler.ai_client.rag_engine.load_txt_knowledge(args.knowledge)
             filler.ai_client.update_rag_index(documents)
 
-<<<<<<< HEAD
-    # 使用新的文档列表方法
-    files = filler.doc_processor.list_document_files()
+    files = filler.doc_processor.list_docx_files()
     if not files:
-        print(f"{Fore.YELLOW}No supported document files (.docx, .xlsx, .xls) found in {Config.INPUT_DIR}{Style.RESET_ALL}")
+        print(f"{Fore.YELLOW}No .docx files found in {Config.INPUT_DIR}{Style.RESET_ALL}")
         return
-    
-    print(f"{Fore.GREEN}Found {len(files)} document(s) to process:{Style.RESET_ALL}")
     for f in files:
-        file_type = "Word" if f.endswith('.docx') else "Excel"
-        print(f"  - {os.path.basename(f)} ({file_type})")
-    
-    for f in files:
-=======
-    files = args.forms
-    for i, f in enumerate(files):
-        ext = os.path.splitext(f)[1].lower()
-        if ext == '.doc':
-            docx_path = f + 'x' if not f.endswith('.docx') else f
-            print(f"{Fore.YELLOW}Converting {f} to {docx_path}{Style.RESET_ALL}")
-            f = filler.doc_processor.convert_doc_to_docx(f, docx_path)
-            files[i] = f
->>>>>>> 770863cc
         filler.process_document(f)
     
     print(f"\n{Fore.GREEN}=== Processing Complete ==={Style.RESET_ALL}")
