import os
import time
import subprocess
import shutil
from typing import List, Dict, Any
from pdf2image import convert_from_path
from PIL import Image
import base64
from io import BytesIO
from config import Config
import fitz  # PyMuPDF
import openpyxl
from openpyxl.drawing.image import Image as OpenpyxlImage
import win32com.client as win32
import pythoncom

class PDFProcessor:
    def __init__(self):
        self.temp_dir = Config.TEMP_DIR
        os.makedirs(self.temp_dir, exist_ok=True)

    def docx_to_pdf(self, docx_path: str) -> str:
        """Convert docx file to PDF using LibreOffice"""
        base_name = os.path.splitext(os.path.basename(docx_path))[0]
        pdf_path = os.path.join(self.temp_dir, f"{base_name}_{int(time.time())}.pdf")
        
        print(f"Converting {docx_path} to PDF using LibreOffice...")
        
        try:
            subprocess.run([
                r'C:\Program Files\LibreOffice\program\soffice.exe', 
                '--headless', 
                '--convert-to', 'pdf', 
                docx_path, 
                '--outdir', self.temp_dir
            ], check=True)
            
            generated_pdf = os.path.join(self.temp_dir, f"{base_name}.pdf")
            if os.path.exists(generated_pdf):
                shutil.move(generated_pdf, pdf_path)
                print(f"PDF conversion completed: {pdf_path}")
                return pdf_path
            else:
                raise Exception("LibreOffice did not generate the expected PDF file")
                
        except Exception as e:
            print(f"PDF conversion failed: {e}")
            raise

    def excel_to_pdf(self, excel_path: str) -> str:
        """Convert Excel file to PDF using COM automation"""
        try:
            base_name = os.path.splitext(os.path.basename(excel_path))[0]
            pdf_path = os.path.join(self.temp_dir, f"{base_name}_{int(time.time())}.pdf")
            
            print(f"Converting {excel_path} to PDF...")
            
            # Initialize COM
            pythoncom.CoInitialize()
            
            try:
                # Create Excel application
                excel_app = win32.Dispatch("Excel.Application")
                excel_app.Visible = False
                excel_app.DisplayAlerts = False
                
                # Open workbook
                workbook = excel_app.Workbooks.Open(os.path.abspath(excel_path))
                
                # Export as PDF
                workbook.ExportAsFixedFormat(0, pdf_path)
                
                # Close workbook and quit Excel
                workbook.Close()
                excel_app.Quit()
                
            finally:
                pythoncom.CoUninitialize()
            
            print(f"PDF conversion completed: {pdf_path}")
            return pdf_path
            
        except Exception as e:
            print(f"Excel to PDF conversion failed: {e}")
            # Fallback: create a simple text-based representation
            return self._excel_to_pdf_fallback(excel_path)

    def _excel_to_pdf_fallback(self, excel_path: str) -> str:
        """Fallback method for Excel to PDF conversion"""
        try:
            from reportlab.lib.pagesizes import letter
            from reportlab.pdfgen import canvas
            from reportlab.lib.units import inch
            
            base_name = os.path.splitext(os.path.basename(excel_path))[0]
            pdf_path = os.path.join(self.temp_dir, f"{base_name}_{int(time.time())}_fallback.pdf")
            
            # Create PDF with Excel content as text
            c = canvas.Canvas(pdf_path, pagesize=letter)
            width, height = letter
            
            # Load Excel content
            wb = openpyxl.load_workbook(excel_path)
            y_position = height - inch
            
            for sheet_name in wb.sheetnames:
                ws = wb[sheet_name]
                c.drawString(inch, y_position, f"Sheet: {sheet_name}")
                y_position -= 20
                
                for row in ws.iter_rows(values_only=True):
                    row_text = " | ".join([str(cell) if cell is not None else "" for cell in row])
                    if row_text.strip():
                        c.drawString(inch, y_position, row_text[:80])  # Limit line length
                        y_position -= 15
                        
                        if y_position < inch:  # New page if needed
                            c.showPage()
                            y_position = height - inch
            
            c.save()
            wb.close()
            
            print(f"Fallback PDF conversion completed: {pdf_path}")
            return pdf_path
            
        except Exception as e:
            print(f"Fallback PDF conversion also failed: {e}")
            raise

    def document_to_pdf(self, file_path: str) -> str:
        """Convert document to PDF - supports both Word and Excel"""
        file_ext = os.path.splitext(file_path)[1].lower()
        
        if file_ext == '.docx':
            return self.docx_to_pdf(file_path)
        elif file_ext in ['.xlsx', '.xls']:
            return self.excel_to_pdf(file_path)
        else:
            raise ValueError(f"Unsupported file format for PDF conversion: {file_ext}")

    def pdf_to_images(self, pdf_path: str, dpi: int = 200) -> List[Dict[str, Any]]:
        """Use PyMuPDF to convert each page of PDF to an image"""
        base_name = os.path.splitext(os.path.basename(pdf_path))[0]
        page_images = []
        doc = fitz.open(pdf_path)
        for page_num in range(len(doc)):
            page = doc[page_num]
            zoom = dpi / 72
            mat = fitz.Matrix(zoom, zoom)
            pix = page.get_pixmap(matrix=mat)
            img_filename = os.path.join(self.temp_dir, f"{base_name}_{page_num+1}.png")
            pix.save(img_filename)
            page_images.append({
                'page_number': page_num + 1,
                'image_path': img_filename,
                'image_format': 'PNG',
                'dpi': dpi
            })
        doc.close()
        print(f"PDF to image conversion completed, total {len(page_images)} pages")
        return page_images

    def process_document_with_images(self, file_path: str) -> Dict[str, Any]:
        """Process document: convert to PDF and generate page screenshots"""
        try:
            pdf_path = self.document_to_pdf(file_path)
            page_images = self.pdf_to_images(pdf_path)
            
            return {
                'pdf_path': pdf_path,
                'page_images': page_images,
                'total_pages': len(page_images)
            }
            
        except Exception as e:
            print(f"Document processing failed: {e}")
            raise

    def cleanup_temp_files(self, pdf_path: str = None):
        """Clean up temporary files"""
        try:
            if pdf_path and os.path.exists(pdf_path):
                os.remove(pdf_path)
                print(f"Temporary PDF file deleted: {pdf_path}")
        except Exception as e:
<<<<<<< HEAD
            print(f"Failed to clean up temporary files: {e}")
=======
            print(f"Failed to clean up temporary files: {e}")

    def extract_text_from_pdf(self, pdf_path: str) -> str:
        """
        Extract text content from PDF file
        Args:
            pdf_path: PDF file path
        Returns:
            Extracted text content
        """
        if not os.path.exists(pdf_path):
            print(f"PDF file not found: {pdf_path}")
            return ""
        
        try:
            doc = fitz.open(pdf_path)
            text_content = ""
            
            for page_num in range(len(doc)):
                page = doc[page_num]
                page_text = page.get_text()
                if page_text.strip():
                    text_content += f"\n--- Page {page_num + 1} ---\n"
                    text_content += page_text.strip()
                    text_content += "\n"
            
            doc.close()
            
            if text_content.strip():
                print(f"Successfully extracted text from PDF, total {len(doc)} pages")
                return text_content.strip()
            else:
                print("No extractable text content found in PDF file")
                return ""
                
        except Exception as e:
            print(f"Failed to extract text from PDF: {e}")
            return "" 
>>>>>>> 770863cc
<|MERGE_RESOLUTION|>--- conflicted
+++ resolved
@@ -184,9 +184,6 @@
                 os.remove(pdf_path)
                 print(f"Temporary PDF file deleted: {pdf_path}")
         except Exception as e:
-<<<<<<< HEAD
-            print(f"Failed to clean up temporary files: {e}")
-=======
             print(f"Failed to clean up temporary files: {e}")
 
     def extract_text_from_pdf(self, pdf_path: str) -> str:
@@ -224,5 +221,4 @@
                 
         except Exception as e:
             print(f"Failed to extract text from PDF: {e}")
-            return "" 
->>>>>>> 770863cc
+            return "" 